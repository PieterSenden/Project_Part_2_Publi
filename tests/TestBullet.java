--- conflicted
+++ resolved
@@ -1,183 +1,177 @@
-package asteroids.tests;
-
-import static org.junit.Assert.*;
-
-import org.junit.Before;
-import org.junit.BeforeClass;
-import org.junit.Test;
-
-<<<<<<< HEAD
-import asteroids.model.exceptions.*;
-import asteroids.model.representation.*;
-=======
-import asteroids.model.representation.Bullet;
-import asteroids.model.representation.Entity;
-import asteroids.model.representation.Velocity;
->>>>>>> da61c8ef
-
-public class TestBullet {
-	
-	private static final double EPSILON = 0.0001;
-	
-	private static Bullet bullet_originZeroVelocity;
-	
-	@BeforeClass
-	public static void setUpBeforeClass() throws Exception {
-		bullet_originZeroVelocity = new Bullet(0, 0, 0, 0, Bullet.getMinimalRadius(), 10e12, 10e20);
-	}
-	
-	private static Bullet bullet_originWithVelocity;
-	
-	@Before
-	public void setUp() throws Exception {
-		bullet_originWithVelocity = new Bullet(0, 0, 1, -1, Bullet.getMinimalRadius(), 10e12, 10e20);
-	}
-	
-	private static final double EPSILON = 0.0001;
-	private static Bullet bullet;
-	
-	
-	@Before
-	public void setUp() {
-		bullet = new Bullet(0, 0, 0, 0, Bullet.getMinimalRadius(), 7.8e12, 10e20);
-	}
-	
-	@Test
-	public void mostExtendedConstructor_LegalCase() {
-		bullet = new Bullet(1, 2, 3, 4, Bullet.getMinimalRadius(), 7.8e12, 10e20);
-		assertEquals(bullet.getPosition().getxComponent(), 1, EPSILON);
-		assertEquals(bullet.getPosition().getyComponent(), 2, EPSILON);
-		assertEquals(bullet.getVelocity().getxComponent(), 3, EPSILON);
-		assertEquals(bullet.getVelocity().getyComponent(), 4, EPSILON);
-		assertEquals(bullet.getRadius(), Bullet.getMinimalRadius(), EPSILON);
-		assertEquals(bullet.getDensity(), 7.8e12, EPSILON);
-		assertEquals(bullet.getMass(), 4.0 / 3 * Math.PI * Math.pow(Bullet.getMinimalRadius(), 3) * 7.8e12, EPSILON);
-	}
-	
-	@Test(expected = IllegalComponentException.class)
-	public void mostExtendedConstructor_IllegalComponent() throws Exception {
-		bullet = new Bullet(Double.NaN, 2, 3, 4, 15, 7.8e12, 10e20);
-	}
-	
-	@Test(expected = IllegalRadiusException.class)
-	public void mostExtendedConstructor_IllegalRadius() throws Exception {
-		bullet = new Bullet(1, 2, 3, 4, 0.5, 7.8e12, 10e20);
-	}
-	
-	@Test
-	public void copy_RegularCase() {
-		Bullet newBullet = bullet.copy();
-		assertFalse(newBullet == bullet);
-		assertEquals(bullet.getPosition().getxComponent(), newBullet.getPosition().getxComponent(), EPSILON);
-		assertEquals(bullet.getPosition().getyComponent(), newBullet.getPosition().getyComponent(), EPSILON);
-		assertEquals(bullet.getVelocity().getxComponent(), newBullet.getVelocity().getxComponent(), EPSILON);
-		assertEquals(bullet.getVelocity().getyComponent(), newBullet.getVelocity().getyComponent(), EPSILON);
-		assertEquals(bullet.getRadius(), newBullet.getRadius(), EPSILON);
-		assertEquals(bullet.getDensity(), newBullet.getDensity(), EPSILON);
-		assertEquals(bullet.getMass(), newBullet.getMass(), EPSILON);
-	}
-	
-	@Test
-	public void terminate_NotYetTerminatedCase() {
-		
-	}
-	
-	@Test
-	public void terminate_AllreadyTerminatedCase() {
-		
-	}
-	
-	@Test
-	public void move_ValidCase() {
-		bullet_originWithVelocity.move(2);
-		assertEquals(bullet_originWithVelocity.getPosition().getxComponent(), 2, EPSILON);
-		assertEquals(bullet_originWithVelocity.getPosition().getyComponent(), -2, EPSILON);
-	}
-	
-	@Test(expected=IllegalArgumentException.class)
-	public void move_IllegalArgument() {
-		bullet_originWithVelocity.move(-1);
-	}
-	
-	@Test
-	public void bounceOfBoundary_HorizontalBoundary() {
-		
-	}
-	
-	@Test
-	public void bounceOfBoundary_VerticalBoundary() {
-		
-	}
-	
-	@Test(expected = TerminatedException.class)
-	public void bounceOfBoundary_TerminatedShipCase() {
-	
-	}
-	
-	@Test(expected = IllegalMethodCallException.class)
-	public void bounceOfBoundary_NonEffectiveWorldCase() {
-		
-	}
-	
-	@Test(expected = IllegalMethodCallException.class)
-	public void bounceOfBoundary_NoCollisionCase() {
-		
-	}
-	
-	@Test
-	public void bounceOfBoundary_MaximalNumberOfBouncesReached() {
-		
-	}
-	
-	@Test(expected = TerminatedException.class)
-	public void resolveCollision_TerminatedBulletCase() {
-		
-	}
-	
-	@Test
-	public void resolveCollision_WithBullet() {
-		
-	}
-	
-	@Test
-	public void resolveCollision_WithOwnShip() {
-		
-	}
-	
-	@Test
-	public void resolveCollision_WithEnemyShip() {
-		
-	}
-	
-	@Test(expected = IllegalMethodCallException.class)
-	public void resolveCollision_NonEffectiveWorld() {
-		
-	}
-	
-	@Test(expected = IllegalMethodCallException.class)
-	public void resolveCollision_NoCollisionCase() {
-		
-	}
-	
-	@Test(expected = IllegalMethodCallException.class)
-	public void resolveCollision_DifferentWorldsCase() {
-		
-	}
-	
-	
-	@Test
-	public void canBeRemovedFromWorld_NonEffectiveWorld() {
-		
-	}
-	
-	@Test
-	public void canBeRemovedFromWorld_DoesNotCollideWithOwnShip() {
-		
-	}
-	
-	@Test
-	public void canBeRemovedFromWorld_TrueCase() {
-		
-	}
-	
-}
+package asteroids.tests;
+
+import static org.junit.Assert.*;
+
+import org.junit.Before;
+import org.junit.BeforeClass;
+import org.junit.Test;
+
+import asteroids.model.exceptions.*;
+import asteroids.model.representation.*;
+
+public class TestBullet {
+	
+	private static final double EPSILON = 0.0001;
+	
+	private static Bullet bullet_originZeroVelocity;
+	
+	@BeforeClass
+	public static void setUpBeforeClass() throws Exception {
+		bullet_originZeroVelocity = new Bullet(0, 0, 0, 0, Bullet.getMinimalRadius(), 10e12, 10e20);
+	}
+	
+	private static Bullet bullet_originWithVelocity;
+	
+	@Before
+	public void setUp() throws Exception {
+		bullet_originWithVelocity = new Bullet(0, 0, 1, -1, Bullet.getMinimalRadius(), 10e12, 10e20);
+	}
+	
+	private static final double EPSILON = 0.0001;
+	private static Bullet bullet;
+	
+	
+	@Before
+	public void setUp() {
+		bullet = new Bullet(0, 0, 0, 0, Bullet.getMinimalRadius(), 7.8e12, 10e20);
+	}
+	
+	@Test
+	public void mostExtendedConstructor_LegalCase() {
+		bullet = new Bullet(1, 2, 3, 4, Bullet.getMinimalRadius(), 7.8e12, 10e20);
+		assertEquals(bullet.getPosition().getxComponent(), 1, EPSILON);
+		assertEquals(bullet.getPosition().getyComponent(), 2, EPSILON);
+		assertEquals(bullet.getVelocity().getxComponent(), 3, EPSILON);
+		assertEquals(bullet.getVelocity().getyComponent(), 4, EPSILON);
+		assertEquals(bullet.getRadius(), Bullet.getMinimalRadius(), EPSILON);
+		assertEquals(bullet.getDensity(), 7.8e12, EPSILON);
+		assertEquals(bullet.getMass(), 4.0 / 3 * Math.PI * Math.pow(Bullet.getMinimalRadius(), 3) * 7.8e12, EPSILON);
+	}
+	
+	@Test(expected = IllegalComponentException.class)
+	public void mostExtendedConstructor_IllegalComponent() throws Exception {
+		bullet = new Bullet(Double.NaN, 2, 3, 4, 15, 7.8e12, 10e20);
+	}
+	
+	@Test(expected = IllegalRadiusException.class)
+	public void mostExtendedConstructor_IllegalRadius() throws Exception {
+		bullet = new Bullet(1, 2, 3, 4, 0.5, 7.8e12, 10e20);
+	}
+	
+	@Test
+	public void copy_RegularCase() {
+		Bullet newBullet = bullet.copy();
+		assertFalse(newBullet == bullet);
+		assertEquals(bullet.getPosition().getxComponent(), newBullet.getPosition().getxComponent(), EPSILON);
+		assertEquals(bullet.getPosition().getyComponent(), newBullet.getPosition().getyComponent(), EPSILON);
+		assertEquals(bullet.getVelocity().getxComponent(), newBullet.getVelocity().getxComponent(), EPSILON);
+		assertEquals(bullet.getVelocity().getyComponent(), newBullet.getVelocity().getyComponent(), EPSILON);
+		assertEquals(bullet.getRadius(), newBullet.getRadius(), EPSILON);
+		assertEquals(bullet.getDensity(), newBullet.getDensity(), EPSILON);
+		assertEquals(bullet.getMass(), newBullet.getMass(), EPSILON);
+	}
+	
+	@Test
+	public void terminate_NotYetTerminatedCase() {
+		
+	}
+	
+	@Test
+	public void terminate_AllreadyTerminatedCase() {
+		
+	}
+	
+	@Test
+	public void move_ValidCase() {
+		bullet_originWithVelocity.move(2);
+		assertEquals(bullet_originWithVelocity.getPosition().getxComponent(), 2, EPSILON);
+		assertEquals(bullet_originWithVelocity.getPosition().getyComponent(), -2, EPSILON);
+	}
+	
+	@Test(expected=IllegalArgumentException.class)
+	public void move_IllegalArgument() {
+		bullet_originWithVelocity.move(-1);
+	}
+	
+	@Test
+	public void bounceOfBoundary_HorizontalBoundary() {
+		
+	}
+	
+	@Test
+	public void bounceOfBoundary_VerticalBoundary() {
+		
+	}
+	
+	@Test(expected = TerminatedException.class)
+	public void bounceOfBoundary_TerminatedShipCase() {
+	
+	}
+	
+	@Test(expected = IllegalMethodCallException.class)
+	public void bounceOfBoundary_NonEffectiveWorldCase() {
+		
+	}
+	
+	@Test(expected = IllegalMethodCallException.class)
+	public void bounceOfBoundary_NoCollisionCase() {
+		
+	}
+	
+	@Test
+	public void bounceOfBoundary_MaximalNumberOfBouncesReached() {
+		
+	}
+	
+	@Test(expected = TerminatedException.class)
+	public void resolveCollision_TerminatedBulletCase() {
+		
+	}
+	
+	@Test
+	public void resolveCollision_WithBullet() {
+		
+	}
+	
+	@Test
+	public void resolveCollision_WithOwnShip() {
+		
+	}
+	
+	@Test
+	public void resolveCollision_WithEnemyShip() {
+		
+	}
+	
+	@Test(expected = IllegalMethodCallException.class)
+	public void resolveCollision_NonEffectiveWorld() {
+		
+	}
+	
+	@Test(expected = IllegalMethodCallException.class)
+	public void resolveCollision_NoCollisionCase() {
+		
+	}
+	
+	@Test(expected = IllegalMethodCallException.class)
+	public void resolveCollision_DifferentWorldsCase() {
+		
+	}
+	
+	
+	@Test
+	public void canBeRemovedFromWorld_NonEffectiveWorld() {
+		
+	}
+	
+	@Test
+	public void canBeRemovedFromWorld_DoesNotCollideWithOwnShip() {
+		
+	}
+	
+	@Test
+	public void canBeRemovedFromWorld_TrueCase() {
+		
+	}
+	
+}