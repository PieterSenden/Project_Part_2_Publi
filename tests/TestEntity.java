package asteroids.tests;

import static org.junit.Assert.*;

import org.junit.Before;
import org.junit.BeforeClass;
import org.junit.Test;

import asteroids.model.exceptions.*;
import asteroids.model.representation.*;

public class TestEntity {
	
	
	private static Entity staticEntity1, staticEntity2, entityOverlap1, entityOverlap2, movingEntityInWorld1, movingEntityInWorld2, movingEntityInWorld3,
					staticEntityInWorld1;
	private static Bullet bullet1;
	private static Position position1; 
	private static World world1;
	
	private static final double EPSILON = 0.0001;
	
	
	@BeforeClass
	public static void setUpBeforeClass() throws Exception {
	}

	@Before
	public void setUp() throws Exception {
		staticEntity1 = new Ship(0, 0, 10);
		staticEntity2 = new Ship(30, 40, 10);
		entityOverlap1 = new Ship(0, 0, 30);
		entityOverlap2 = new Ship(5, 5, 30);
		bullet1 = new Bullet(0, 0, 0, 0, 4);
		movingEntityInWorld1 = new Ship(100, 100, 3, 4, 10, 0);
		movingEntityInWorld2 = new Ship(200, 200, 0, -50, 10, 0);	
		movingEntityInWorld3 = new Ship(200, 250, 0, -100, 10, 0);
		staticEntityInWorld1 = new Ship(800, 800, 0, 0, 10, 0);
		world1 = new World(1000, 1000);
	}
	
	@Test
	public void canHaveAsPosition_NullWorldCase() {
		position1 = new Position(10e34, -12345);
		assertTrue(staticEntity1.canHaveAsPosition(position1));
	}
	
	@Test
	public void terminate() {
		world1.addEntity(movingEntityInWorld1);
		movingEntityInWorld1.terminate();
		assertTrue(movingEntityInWorld1.isTerminated());
		assertNull(movingEntityInWorld1.getWorld());
		assertFalse(world1.hasAsEntity(movingEntityInWorld1));
	}
	
	@Test(expected=IllegalArgumentException.class)
	public void move_IllegalArgumentCase() {
		staticEntity1.move(-1);
	}
	
	@Test(expected=TerminatedException.class)
	public void move_TerminatedCase() {
		staticEntity1.terminate();
		staticEntity1.move(1);
	}
	
	@Test
	public void move_LegalAndEffectiveWorldCase() {
		world1.addEntity(movingEntityInWorld1);
		movingEntityInWorld1.move(1);
		Position newPosition = new Position(103, 104);
		assertEquals(movingEntityInWorld1.getPosition(), newPosition);
		assertEquals(world1.getEntityAt(newPosition), movingEntityInWorld1);
	}
	
	@Test
	public void getDistanceBetweenCentres_LegalCase() {
		assertEquals(Entity.getDistanceBetweenCentres(staticEntity1, staticEntity2), 50, EPSILON);
	}
	
	@Test(expected = NullPointerException.class)
	public void getDistanceBetweenCentres_NonEffectiveCase() {
		Entity.getDistanceBetweenCentres(staticEntity1, null);
	}
	
	@Test
	public void getDistanceBetween_NonIdenticalCase() {
		assertEquals(Entity.getDistanceBetween(staticEntity1, staticEntity2), 30, EPSILON);
	}
	
	@Test
	public void getDistanceBetween_IdenticalCase() {
		assertEquals(Entity.getDistanceBetween(staticEntity1, staticEntity1), 0, EPSILON);
	}
	
	@Test(expected=NullPointerException.class)
	public void getDistanceBetween_NonEffectiveCase() {
		Entity.getDistanceBetween(staticEntity1, null);
	}
	
	@Test
	public void overlap_NonIdenticalTrueCase() {
		assertTrue(Entity.overlap(entityOverlap1, entityOverlap2));
	}
	
	@Test
	public void overlap_NonIdenticalFalseCase() {
		entityOverlap1 = new Ship(100, 100, 10);
		assertFalse(Entity.overlap(entityOverlap1, entityOverlap2));
	}
	
	@Test
	public void overlap_IdenticalCase() {
		assertTrue(Entity.overlap(entityOverlap1, entityOverlap1));
	}
	
	@Test(expected=NullPointerException.class)
	public void overlap_NonEffectiveCase() {
		Entity.overlap(entityOverlap1, null);
	}
	
	
	@Test(expected = TerminatedException.class)
	public void overlap_TerminatedCase() {
		entityOverlap1.terminate();
		Entity.overlap(entityOverlap1, entityOverlap2);
	}
	
	@Test
	public void canSurround_TrueCase() {
		assertTrue(staticEntity1.canSurround(bullet1));
	}
	
	@Test
	public void canSurround_FalseCase() {
		bullet1 = new Bullet(0, 0, 0, 0, 100);
		assertFalse(staticEntity1.canSurround(bullet1));
	}
	
	@Test(expected = NullPointerException.class)
	public void canSurround_NonEffectiveCase(){
		staticEntity1.canSurround(null);
	}
	
	@Test(expected = TerminatedException.class)
	public void canSurround_TerminatedCase(){
		bullet1.terminate();
		staticEntity1.canSurround(bullet1);
	}
	
	@Test
	public void apparentlyCollide_TrueCase() {
		movingEntityInWorld1 = new Ship(100, 100, 3, 4, 10, 0);
		movingEntityInWorld2 = new Ship(130, 140, -1, -1, 40, 0);
		world1.addEntity(movingEntityInWorld1);
		world1.addEntity(movingEntityInWorld2);
		assertTrue(Entity.apparentlyCollide(movingEntityInWorld1, movingEntityInWorld2));
	}
	
	@Test
	public void apparentlyCollide_FalseCase() {
		movingEntityInWorld1 = new Ship(100, 100, -3, -4, 10, 0);
		movingEntityInWorld2 = new Ship(130, 140, 2, 3, 40, 0);
		world1.addEntity(movingEntityInWorld1);
		world1.addEntity(movingEntityInWorld2);
		assertFalse(Entity.apparentlyCollide(movingEntityInWorld1, movingEntityInWorld2));
	}
	
	@Test(expected = TerminatedException.class)
	public void apparentlyCollide_TerminatedCase() {
		movingEntityInWorld1 = new Ship(100, 100, -3, -4, 10, 0);
		movingEntityInWorld2 = new Ship(130, 140, 2, 3, 40, 0);
		world1.addEntity(movingEntityInWorld1);
		world1.addEntity(movingEntityInWorld2);
		movingEntityInWorld1.terminate();
		Entity.apparentlyCollide(movingEntityInWorld1, movingEntityInWorld2);
	}
	
	@Test
	public void collideAfterMove_TrueCase() {
		world1.addEntity(movingEntityInWorld2);
		world1.addEntity(movingEntityInWorld3);
		assertTrue(Entity.collideAfterMove(movingEntityInWorld2, movingEntityInWorld3, 1.4));
	}
	
	@Test
	public void collideAfterMove_FalseCase() {
		world1.addEntity(movingEntityInWorld1);
		world1.addEntity(movingEntityInWorld2);
		assertFalse(Entity.collideAfterMove(movingEntityInWorld1, movingEntityInWorld2, 1));
	}
	
	@Test(expected = TerminatedException.class)
	public void collideAfterMove_TerminatedCase() {
		world1.addEntity(movingEntityInWorld1);
		movingEntityInWorld1.terminate();
		Entity.collideAfterMove(movingEntityInWorld1, movingEntityInWorld2, 10);
	}
	
	@Test
	public void collidesWithBoundaryAfterMove_TrueCase() {
		world1.addEntity(movingEntityInWorld2);
		assertTrue(movingEntityInWorld2.collidesWithBoundaryAfterMove(4));
	}
	
	@Test
	public void collidesWithBoundaryAfterMove_FalseCase() {
		world1.addEntity(movingEntityInWorld2);
		assertFalse(movingEntityInWorld2.collidesWithBoundaryAfterMove(1));		
	}
	
	@Test(expected = TerminatedException.class)
	public void collidesWithBoundaryAfterMove_TerminatedCase() {
		world1.addEntity(movingEntityInWorld1);
		movingEntityInWorld1.terminate();
		movingEntityInWorld1.collidesWithBoundaryAfterMove(1);
	}
	
	@Test
	public void getTimeToCollision_CollisionCase() {
		movingEntityInWorld2 = new Ship(90, 95, 2, 1, 20, 0);
		movingEntityInWorld3 = new Ship(150, 180, -4, -8, 30, 0);
		world1.addEntity(movingEntityInWorld2);
		world1.addEntity(movingEntityInWorld3);
		double duration = Entity.getTimeToCollision(movingEntityInWorld2, movingEntityInWorld3);
		assertEquals(duration, 5, EPSILON * 1e-5);
<<<<<<< HEAD
//		System.out.println(duration);
		assertTrue(Entity.collideAfterMove(movingEntityInWorld2, movingEntityInWorld3, 5));
		for (int i = 0; i < 50000; i++) {
			assertFalse(Entity.collideAfterMove(movingEntityInWorld2, movingEntityInWorld3, i * 0.00001));
		}
=======
		assertTrue(Entity.collideAfterMove(movingEntityInWorld2, movingEntityInWorld3, 5));
		for (int i = 0; i < 50000; i++)
			assertFalse(Entity.collideAfterMove(movingEntityInWorld2, movingEntityInWorld3, i * 0.0001));
>>>>>>> c400fa33
	}
	
	@Test(expected=NullPointerException.class)
	public void getTimeToCollision_NonEffectiveCase() {
		world1.addEntity(movingEntityInWorld1);
		Entity.getTimeToCollision(movingEntityInWorld1, null);
	}
	
	@Test
	public void getTimeToCollision_InfiniteCase() {
		world1.addEntity(movingEntityInWorld1);
		world1.addEntity(movingEntityInWorld3);
		assertEquals(Entity.getTimeToCollision(movingEntityInWorld1, movingEntityInWorld3), Double.POSITIVE_INFINITY, EPSILON);
	}
	
	@Test(expected=IllegalMethodCallException.class)
	public void getTimeToCollision_IllegalMethodCallExceptionCase() {
		world1.addEntity(movingEntityInWorld1);
		Entity.getTimeToCollision(movingEntityInWorld1, movingEntityInWorld2);
	}
	
	@Test
	public void getCollisionPosition_CollisionCase() {
		movingEntityInWorld2 = new Ship(90, 95, 2, 1, 20, 0);
		movingEntityInWorld3 = new Ship(150, 180, -4, -8, 30, 0);
		world1.addEntity(movingEntityInWorld2);
		world1.addEntity(movingEntityInWorld3);
		Position collisionPosition = Entity.getCollisionPosition(movingEntityInWorld2, movingEntityInWorld3);
		double timeToCollision = Entity.getTimeToCollision(movingEntityInWorld2, movingEntityInWorld3);
		double radius2 = movingEntityInWorld2.getRadius();
		double radius3 = movingEntityInWorld3.getRadius();
		assertEquals(Position.getDistanceBetween(collisionPosition, movingEntityInWorld2.getPosition().move(movingEntityInWorld2.getVelocity(), timeToCollision)), radius2, EPSILON);
		assertEquals(Position.getDistanceBetween(collisionPosition, movingEntityInWorld3.getPosition().move(movingEntityInWorld3.getVelocity(), timeToCollision)), radius3, EPSILON);
	}
	
	@Test
	public void getCollisionPosition_NonCollisionCase() {
		movingEntityInWorld2 = new Ship(90, 95, -2, 1, 20, 0);
		movingEntityInWorld3 = new Ship(150, 180, 4, 8, 30, 0);
		world1.addEntity(movingEntityInWorld2);
		world1.addEntity(movingEntityInWorld3);
		Position collisionPosition = Entity.getCollisionPosition(movingEntityInWorld2, movingEntityInWorld3);
		assertNull(collisionPosition);
	}
	
	@Test(expected=NullPointerException.class)
	public void getCollisionPosition_NonEffectiveCase() {
		Entity.getCollisionPosition(movingEntityInWorld2, null);
	}
	
	@Test(expected=IllegalMethodCallException.class)
<<<<<<< HEAD
	public void getCollisionPosition_IllegalMethodCallCase() {
		world1.addEntity(movingEntityInWorld1);
		Entity.getTimeToCollision(movingEntityInWorld1, movingEntityInWorld2);
=======
	public void getCollisionPosition_IllegalMethodCallExceptionCase() {
		world1.addEntity(movingEntityInWorld1);
		Entity.getCollisionPosition(movingEntityInWorld1, movingEntityInWorld2);
>>>>>>> c400fa33
	}
	
	@Test
	public void apparentlyCollidesWithHorizontalBoundary_TrueCase() {
		movingEntityInWorld1 = new Ship(980, 990, 5, 10, 10, 0);
		world1.addEntity(movingEntityInWorld1);
		assertTrue(movingEntityInWorld1.apparentlyCollidesWithHorizontalBoundary());
	}
	
	@Test
	public void apparentlyCollidesWithHorizontalBoundary_FalseCase() {
		movingEntityInWorld1 = new Ship(980, 990, 5, -10, 10, 0);
		world1.addEntity(movingEntityInWorld1);
		assertFalse(movingEntityInWorld1.apparentlyCollidesWithHorizontalBoundary());
	}
	
	@Test
	public void apparentlyCollidesWithHorizontalBoundary_NonEffectiveWorldCase() {
		assertFalse(movingEntityInWorld1.apparentlyCollidesWithHorizontalBoundary());
	}
	
	
	@Test(expected = TerminatedException.class)
	public void apparentlyCollidesWithHorizontalBoundary_TerminatedCase() {
		movingEntityInWorld1.terminate();
		movingEntityInWorld1.apparentlyCollidesWithHorizontalBoundary();
	}
	
	@Test
	public void apparentlyCollidesWithVerticalBoundary_TrueCase() {
		movingEntityInWorld1 = new Ship(990, 980, 10, 5, 10, 0);
		world1.addEntity(movingEntityInWorld1);
		assertTrue(movingEntityInWorld1.apparentlyCollidesWithVerticalBoundary());
	}
	
	@Test
	public void apparentlyCollidesWithVerticalBoundary_FalseCase() {
		movingEntityInWorld1 = new Ship(990, 980, -10, 5, 10, 0);
		world1.addEntity(movingEntityInWorld1);
		assertFalse(movingEntityInWorld1.apparentlyCollidesWithVerticalBoundary());
	}
	
	@Test
	public void apparentlyCollidesWithVerticalBoundary_NonEffectiveWorldCase() {
		assertFalse(movingEntityInWorld1.apparentlyCollidesWithVerticalBoundary());
	}
	
	
	@Test(expected = TerminatedException.class)
	public void apparentlyCollidesWithVerticalBoundary_TerminatedCase() {
		movingEntityInWorld1.terminate();
		movingEntityInWorld1.apparentlyCollidesWithVerticalBoundary();
	}
	
	@Test
	public void getTimeToCollisionWithBoundary_CollisionCase() {
		world1.addEntity(movingEntityInWorld1);
		double duration = movingEntityInWorld1.getTimeToCollisionWithBoundary();
		assertEquals(duration, 445.0 / 2, EPSILON);
		assertTrue(movingEntityInWorld1.collidesWithBoundaryAfterMove(duration));
	}
	
	@Test
	public void getTimeToCollisionWithBoundary_InfiniteCase() {
		world1.addEntity(staticEntityInWorld1);
		assertEquals(staticEntityInWorld1.getTimeToCollisionWithBoundary(), Double.POSITIVE_INFINITY, EPSILON);
	}
	
	@Test
	public void getTimeToCollisionWithBoundary_NonEffectiveWorldCase() {
		assertEquals(staticEntity1.getTimeToCollisionWithBoundary(), Double.POSITIVE_INFINITY, EPSILON);
	}
	
	@Test
	public void getCollisionWithBoundaryPosition_CollisionCase() {
		world1.addEntity(movingEntityInWorld1);
		Position collisionPosition = movingEntityInWorld1.getCollisionWithBoundaryPosition();
		assertEquals(collisionPosition, new Position(767.5, 990));
	}
	
	@Test
	public void getCollisionWithBoundaryPosition_NonCollisionCase() {
		world1.addEntity(staticEntityInWorld1);
		assertNull(staticEntityInWorld1.getCollisionWithBoundaryPosition());
	}
	
	@Test
	public void getCollisionWithBoundaryPosition_NonEffectiveWorldCase() {
		assertNull(staticEntity1.getCollisionWithBoundaryPosition());
	}
}<|MERGE_RESOLUTION|>--- conflicted
+++ resolved
@@ -225,17 +225,9 @@
 		world1.addEntity(movingEntityInWorld3);
 		double duration = Entity.getTimeToCollision(movingEntityInWorld2, movingEntityInWorld3);
 		assertEquals(duration, 5, EPSILON * 1e-5);
-<<<<<<< HEAD
-//		System.out.println(duration);
-		assertTrue(Entity.collideAfterMove(movingEntityInWorld2, movingEntityInWorld3, 5));
-		for (int i = 0; i < 50000; i++) {
-			assertFalse(Entity.collideAfterMove(movingEntityInWorld2, movingEntityInWorld3, i * 0.00001));
-		}
-=======
 		assertTrue(Entity.collideAfterMove(movingEntityInWorld2, movingEntityInWorld3, 5));
 		for (int i = 0; i < 50000; i++)
 			assertFalse(Entity.collideAfterMove(movingEntityInWorld2, movingEntityInWorld3, i * 0.0001));
->>>>>>> c400fa33
 	}
 	
 	@Test(expected=NullPointerException.class)
@@ -287,15 +279,9 @@
 	}
 	
 	@Test(expected=IllegalMethodCallException.class)
-<<<<<<< HEAD
-	public void getCollisionPosition_IllegalMethodCallCase() {
-		world1.addEntity(movingEntityInWorld1);
-		Entity.getTimeToCollision(movingEntityInWorld1, movingEntityInWorld2);
-=======
 	public void getCollisionPosition_IllegalMethodCallExceptionCase() {
 		world1.addEntity(movingEntityInWorld1);
 		Entity.getCollisionPosition(movingEntityInWorld1, movingEntityInWorld2);
->>>>>>> c400fa33
 	}
 	
 	@Test
