--- conflicted
+++ resolved
@@ -1,507 +1,503 @@
-package asteroids.model.representation;
-
-import asteroids.model.exceptions.*;
-import be.kuleuven.cs.som.annotate.*;
-
-/**
- * A class representing a circular bullet dealing with position, velocity, radius, density, mass and number
- * of bounces. A bullet can also be loaded on a ship and fired by that ship.
- * 
- * @invar The minimal radius of each bullet must be a valid minimal radius for any bullet.
- *       | isValidMinimalRadius(getMinimalRadius())
- * @invar Each bullet can have its nbOfBounces as nbOfBounces
- * 		 | canHaveAsNbOfBounces(getNbOfBounces)
- * @invar Each bullet can have its maximal number of bounces as maximal number of bounces.
- *       | canHaveAsMaximalNbOfBounces(this.getMaximalNbOfBounces())
- * @invar Each bullet must have a proper ship.
- * 		 | hasProperShip()
- * @note In this class, when we state 'this bullet is associated to a ship', we mean that
- * 			the bullet is either loaded in the magazine of the ship or has been fired by the ship.
- * 			In the former case, the bullet is not associated to a world. In the latter case,
- * 			it is associated to a world (implemented in the superclass Entity).
- * 
- * @author Joris Ceulemans & Pieter Senden
- * @version 2.0
- */
-
-public class Bullet extends Entity {
-	/**
-	 * Initialize this new Bullet with given position, velocity, radius and mass.
-	 * 
-	 * @param xComPos
-	 * 			The xComponent of the position of this new bullet.
-	 * @param yComPos
-	 * 			The yComponent of the position of this new bullet.
-	 * @param xComVel
-	 * 			The xComponent of the velocity of this new bullet.
-	 * @param yComVel
-	 * 			The yComponent of the velocity of this new bullet.
-	 * @param radius
-	 * 			The radius of this new bullet.
-	 * @param mass
-	 * 			The mass of this new bullet.
-	 * @effect	| super(xComPos, yComPos, xComVel, yComVel, radius, mass)
-	 */
-	@Raw
-	public Bullet(double xComPos, double yComPos, double xComVel, double yComVel, double radius,
-			double mass) throws IllegalComponentException, IllegalPositionException, IllegalRadiusException {
-		super(xComPos, yComPos, xComVel, yComVel, radius, mass);
-	}
-	
-	/**
-	 * Initialize this new Bullet with given position, velocity and radius.
-	 * 
-	 * @param xComPos
-	 * 			The xComponent of the position of this new bullet.
-	 * @param yComPos
-	 * 			The yComponent of the position of this new bullet.
-	 * @param xComVel
-	 * 			The xComponent of the velocity of this new bullet.
-	 * @param yComVel
-	 * 			The yComponent of the velocity of this new bullet.
-	 * @param radius
-	 * 			The radius of this new bullet.
-	 * @effect	| this(xComPos, yComPos, xComVel, yComVel, radius, 10e20)
-	 */
-	@Raw
-	public Bullet(double xComPos, double yComPos, double xComVel, double yComVel, double radius) throws IllegalComponentException, 
-																				IllegalPositionException, IllegalRadiusException{
-		this(xComPos, yComPos, xComVel, yComVel, radius, 10e20);
-		//The value of the mass appears to be set to 10e=20. However, this value is changed to the only possible mass for a bullet
-		//with a given radius in the constructor of Entity.
-	}
-	
-	/**
-	 * Return a copy of this bullet.
-	 * 
-	 * @return A copy of this bullet.
-	 * 			| @see implementation
-	 * @throws TerminatedException
-	 * 			| this.isTerminated()
-	 */
-	@Override
-	public Bullet copy() throws TerminatedException {
-		if (isTerminated())
-			throw new TerminatedException();
-		return new Bullet(getPosition().getxComponent(), getPosition().getyComponent(), getVelocity().getxComponent(),
-				getVelocity().getyComponent(), getRadius(), getMass());
-	}
-	
-	
-	/**
-	 * Terminate this bullet.
-	 * 
-<<<<<<< HEAD
-	 * @effect	| if (!isTerminated()) then super.terminate()
-=======
-	 * @effect	| if (!isTerminated() && getShip != null)
-	 * 			| super.terminate()
->>>>>>> c400fa33
-	 * @effect	| if (!isTerminated() && getShip != null)
-	 * 			|	then getShip.removeBullet(this)
-	 */
-	@Override
-	public void terminate() {
-		if (!isTerminated()) {
-			if (getShip() != null)
-				getShip().removeBullet(this);
-			super.terminate();
-		}
-	}
-	
-	/** 
-	 * Check whether this bullet can have the given density as its density
-	 * 
-	 * @return True iff the given density is equal to the minimal density
-	 * 			| @see implementation
-	 */
-	@Override @Raw
-	public boolean canHaveAsDensity(double density) {
-		return density == getMinimalDensity();
-	}
-	
-	/**
-	 * Return the minimal density of this bullet.
-	 */
-	@Override @Basic @Immutable @Raw
-	public double getMinimalDensity() {
-		return minimalDensity;
-	}
-	
-	/**
-	 * A variable registering the minimal density for any bullet. Note that a bullet's density cannot change and will always be equal
-	 * 	to the minimal density.
-	 */
-	private final double minimalDensity = 7.8e12;
-	
-	
-	/**
-	 * Check whether this bullet can have the given radius as its radius.
-	 * 
-	 * @param radius
-	 * 			The radius to check.
-	 * @return @see implementation.
-	 */
-	@Override @Raw
-	public boolean canHaveAsRadius(double radius) {
-		return radius >= getMinimalRadius();
-	}
-	
-	/**
-	 * Return the minimal radius of any bullet.
-	 */
-	@Basic @Raw
-	public static double getMinimalRadius() {
-		return minimalRadius;
-	}
-	
-	/**
-	 * Check whether the given minimal radius is a valid minimal radius for any bullet.
-	 *  
-	 * @param  minimalRadius
-	 *         The minimal radius to check.
-	 * @return true iff the given minimal radius is positive and less than or equal to the current minimal radius.
-	 *       | result == (minimalRadius > 0) && (minimalRadius <= getMinimalRadius())
-	 * @note   The reason why only values less than or equal to the current minimal radius are valid, is that according to the class invariant
-	 * 			regarding the radius (in Entity), each bullet's radius must be greater than or equal to the minimal radius. This invariant
-	 * 			could be broken if we allowed the minimal radius to increase.
-	 */
-	public static boolean isValidMinimalRadius(double minimalRadius) {
-		return (minimalRadius > 0) && (minimalRadius <= Bullet.getMinimalRadius());
-	}
-	
-	/**
-	 * Set the minimal radius of any bullet to the given minimal radius.
-	 * 
-	 * @param  minimalRadius
-	 *         The new minimal radius for a bullet.
-	 * @post   The minimal radius of any bullet is equal to the given minimal radius.
-	 *       | Ship.getMinimalRadius() == minimalRadius
-	 * @throws IllegalArgumentException
-	 *         The given minimal radius is not a valid minimal radius for any bullet.
-	 *       | ! isValidMinimalRadius(getMinimalRadius())
-	 */
-	public static void setMinimalRadius(double minimalRadius) throws IllegalArgumentException {
-		if (! isValidMinimalRadius(minimalRadius))
-			throw new IllegalArgumentException();
-		Bullet.minimalRadius = minimalRadius;
-	}
-	
-	/**
-	 * Variable registering the minimal radius for any bullet.
-	 */
-	private static double minimalRadius = 1;
-	
-	
-	/**
-	 * Return the number of bounces of this bullet against a boundary of its world.
-	 * 
-	 * If a bullet is not associated to a world, this value will be equal to zero. Also, if a bullet is loaded on a ship, this value is
-	 * reset to zero.
-	 */
-	@Basic @Raw
-	public int getNbOfBounces() {
-		return nbOfBounces;
-	}
-	
-	/**
-	 * Check whether this bullet can have its number of bounces as number of bounces.
-	 * 
-	 * @param number
-	 * 			The number to check.
-	 * @return @see implementation.
-	 */
-	@Raw
-	public boolean canHaveAsNbOfBounces(int number) {
-		return (0 <= number) && (number <= getMaximalNbOfBounces());
-	}
-	
-	/**
-	 * Set the number of bounces of this bullet to the given number.
-	 * 
-	 * @param number
-	 * 			The new number of bounces for this bullet.
-	 * @post	| new.getNbOfBounces() == number
-	 * @throws TerminatedException
-	 * 			| this.isTerminated()
-	 * @throws IllegalArgumentException
-	 * 			| ! canHaveAsNbOfBounces(number)
-	 */
-	private void setNbOfBounces(int number) throws TerminatedException, IllegalArgumentException {
-		if (isTerminated())
-			throw new TerminatedException();
-		if (!canHaveAsNbOfBounces(number))
-			throw new IllegalArgumentException();
-		nbOfBounces = number;
-	}
-	
-	/**
-	 * Increment the number of bounces of this bullet with one.
-	 * 
-	 * @effect	| setNbOfBouces(getNbOfBounces() + 1)
-	 */
-	@Model
-	private void stepNbOfBounces() throws TerminatedException, IllegalArgumentException {
-		setNbOfBounces(getNbOfBounces() + 1);
-	}
-	
-	/**
-	 * Reset the number of bounces of this bullet.
-	 * 
-	 * @effect	| setNbOfBounces(0)
-	 */
-	private void resetNbOfBounces() throws TerminatedException {
-		setNbOfBounces(0);
-	}
-	
-	/**
-	 * Variable registering the number of times this bullet has collided with the boundary of its world.
-	 */
-	private int nbOfBounces = 0;
-	
-	
-	/**
-	 * Return the maximal number of bounces of this bullet.
-	 * 
-	 * If this bullet has reached its maximal number of bounces and collides with the boundary of its world, this bullet is destroyed.
-	 */
-	@Basic @Raw @Immutable
-	public int getMaximalNbOfBounces() {
-		return this.maximalNbOfBounces;
-	}
-	
-	/**
-	 * Check whether this bullet can have the given maximal number of bounces as its maximal number of bounces.
-	 *  
-	 * @param  maximalNbOfBounces
-	 *         The maximal number of bounces to check.
-	 * @return 
-	 *       | result == (0 <= maximalNbOfBounces)
-	*/
-	@Raw
-	public boolean canHaveAsMaximalNbOfBounces(int maximalNbOfBounces) {
-		return 0 <= maximalNbOfBounces;
-	}
-	
-	/**
-	 * Variable registering the maximal number of bounces of this bullet.
-	 */
-	private final int maximalNbOfBounces = 2;
-	
-	
-	/**
-	 * Make this bullet bounce of the boundary of its world.
-	 * 
-	 * @effect	| if (getNbOfBouces() >= getMaximalNbOfBounces())
-	 * 			|	then terminate()
-	 * @effect	| if (getNbOfBouces() < getMaximalNbOfBounces())
-	 * 			|	then stepNbOfBounces()
-	 * @effect	| if (getNbOfBouces() < getMaximalNbOfBounces() && apparentlyCollidesWithHorizontalBoundary())
-	 * 			|	then setVelocity(getVelocity().getxComponent(), -getVelocity().getyComponent())
-	 * @effect	| if (getNbOfBouces() < getMaximalNbOfBounces() && apparentlyCollidesWithVerticalBoundary())
-	 * 			|	then setVelocity(-getVelocity().getxComponent(), getVelocity().getyComponent())
-	 * @throws	TerminatedException
-	 * 			| isTerminated()
-	 * @throws	IllegalMethodCallException
-	 * 			| getWorld() == null || !apparentlyCollidesWithBoundary()
-	 */
-	@Override
-	public void bounceOfBoundary() throws TerminatedException, IllegalMethodCallException {
-		if (isTerminated())
-			throw new TerminatedException();
-		if (getWorld() == null || !apparentlyCollidesWithBoundary())
-			throw new IllegalMethodCallException();
-		if (getNbOfBounces() >= getMaximalNbOfBounces())
-			terminate();
-		else {
-			stepNbOfBounces();
-			if (apparentlyCollidesWithHorizontalBoundary())
-				setVelocity(getVelocity().getxComponent(), -getVelocity().getyComponent());
-			else if (apparentlyCollidesWithVerticalBoundary())
-				setVelocity(-getVelocity().getxComponent(), getVelocity().getyComponent());
-		}
-	}
-	
-	/**
-	 * Resolve a collision between a bullet and another entity.
-	 * Only collisions between bullets and other bullets or ships are resolved.
-	 * 
-	 * @effect	| if (other instanceof Ship && ((Ship)other).hasFired(this))
-	 * 			|	then ((Ship)other).loadBullet(this)
-	 * @effect	| if ((other instanceof Ship && !((Ship)other).hasFired(this)) || other instanceof Bullet)
-	 * 			|	then this.terminate() && other.terminate()
-	 * @throws	TerminatedException
-	 * 			| this.isTerminated() || other.isTerminated()
-	 * @throws	IllegalMethodCallException
-	 * 			| (getWorld() == null) || (getWorld() != other.getWorld()) || !Entity.apparentlyCollide(this, other)
-	 */
-	@Override
-	public void resolveCollision(Entity other) throws IllegalMethodCallException, TerminatedException {
-		if (isTerminated() || other.isTerminated())
-			throw new TerminatedException();
-		if (getWorld() == null || getWorld() != other.getWorld() || !Entity.apparentlyCollide(this, other))
-			throw new IllegalMethodCallException();
-		if (other instanceof Ship)
-			if (((Ship)other).hasFired(this))
-				((Ship)other).loadBullet(this);
-			else {
-				terminate();
-				other.terminate();
-			}
-		else if (other instanceof Bullet) {
-			terminate();
-			other.terminate();
-		}
-	}
-	
-	/**
-	 * Check whether if a collision between this entity and the given other entity occurs, it must be shown.
-	 * This method does not check if this entity and the other entity collide, only whether the collision must be shown if they do.
-	 * 
-	 * @param other
-	 * 			The other entity.
-	 * @return	| !(other instanceof Ship) || !((Ship)other).hasFired(this)
-	 */
-	@Override
-	public boolean mustShowCollisionWith(Entity other) {
-		if (other instanceof Ship)
-			return !((Ship)other).hasFired(this);
-		return true;
-	}
-	
-	
-	/**
-	 * Determine whether this bullet can be removed from its world.
-	 * 
-	 * @return	| result == (getWorld() != null) && ((getShip() == null) || Entity.apparentlyCollide(this, getShip()))
-	 */
-	@Override
-	public boolean canBeRemovedFromWorld() {
-		if (getWorld() == null)
-			return false;
-		if ((getShip() != null) && !Entity.apparentlyCollide(this, getShip()))
-			return false;
-		return true;
-	}
-	
-	
-	/**
-	 * Return the ship associated to this bullet, i.e. the ship that holds this bullet or fired it.
-	 */
-	@Basic @Raw
-	public Ship getShip() {
-		return this.ship;
-	}
-	
-	/**
-	 * Check whether this bullet can be associated to the given ship.
-	 * 
-	 * @param ship
-	 * 		The ship to check.
-	 * @return 
-	 * 			| result == ((ship == null) || ship.canHaveAsBullet(this))
-	 */
-	@Raw
-	public boolean canHaveAsShip(Ship ship) {
-		return ((ship == null) || ship.canHaveAsBullet(this));
-	}
-	
-	/**
-	 * Check whether this bullet has a proper ship.
-	 * 
-	 * @return 
-	 * 			| if (canHaveAsShip(getShip())
-	 * 			|	if (getShip() == null)
-	 * 			|		then result == true
-	 * 			|	else if (getWorld() == null)
-	 * 			|		then result == getShip().hasLoadedInMagazine(this)
-	 * 			|	else if (getWorld() == getShip().getWorld())
-	 * 			|		then result == getShip().hasFired(this)
-	 * 			| else
-	 * 			|	then result == false
-	 * 
-	 */
-	@Raw
-	public boolean hasProperShip() {
-		if (! canHaveAsShip(getShip()) )
-			return false;
-		else if (getShip() == null)
-			return true;
-		else if (getWorld() == null)
-			// This bullet must be loaded on its ship, because it is associated to a ship but not to a world.
-			return getShip().hasLoadedInMagazine(this);
-		else
-			// This bullet must have been fired by its ship.
-			// At this point we know that canHaveAsShip(getShip()) is true, getShip() != null and getWorld() != null,
-			// so it must hold that (getWorld() == getShip().getWorld()). We therefore do not have to check this equality.
-			return getShip().hasFired(this);
-	}
-	
-	/**
-	 * Set this bullet to fire configuration.
-	 * 
-	 * @post | if (!isTerminated() && getShip() != null && getShip().hasLoadedInMagazine(this))
-	 * 		 | 	then Entity.getDistanceBetweenCentres(new, getShip()) == (1 + 5 * (1 - ACCURACY_FACTOR)) * Entity.getSumOfRadii(this, getShip())
-	 * 		 | 		&& (new.getPosition().getyComponent() - getShip().getPosition().getyComponent() ==
-	 * 		 |			Math.tan(getShip().getOrientation()) * ((new.getPosition().getxComponent() - getShip().getPosition().getxComponent() )
-	 * 		 |		&& (new.getVelocity().getSpeed() == 250 && new.getVelocity().getyComponent() ==
-	 * 		 |			Math.tan(getShip().getOrientation()) * new.getVelocity().getxComponent()
-	 * @note This method must only be invoked in the method fireBullet() of the class Ship
-	 */
-	@Model
-	void setToFireConfiguration() throws IllegalComponentException, IllegalPositionException {
-		if (!isTerminated() && getShip() != null && getShip().hasLoadedInMagazine(this)) {
-			double newDistanceBetweenCentres = (1 + 5 * (1 - ACCURACY_FACTOR)) * Entity.getSumOfRadii(this, getShip());
-			double angle = getShip().getOrientation();
-			setPosition(getShip().getPosition().getxComponent() + newDistanceBetweenCentres * Math.cos(angle),
-					getShip().getPosition().getyComponent() + newDistanceBetweenCentres * Math.sin(angle));
-			setVelocity(250 * Math.cos(angle), 250 * Math.sin(angle));
-		}
-	}
-	
-	/**
-	 * Set this bullet to the load configuration.
-	 * 
-	 * @post | if (!isTerminated() && (getShip() != null) && getShip().hasLoadedInMagazine(this))
-	 * 		 | 	then new.getPosition().equals(getShip().getPosition()) &&
-	 * 		 |			new.getVelocity().equals(new Velocity(0, 0)) && (new.getNbOfBounces() == 0)
-	 * @note This method must only be invoked in the method loadBullet() of the class Ship
-	 */
-	@Model
-	void setToLoadConfiguration() {
-		if (!isTerminated() && (getShip() != null) && getShip().hasLoadedInMagazine(this)) {
-			setPosition(getShip().getPosition());
-			//Cannot throw IllegalComponentException or IllegalPositionException because getShip() is on a legal position (and if this bullet
-			// is associated to a world, getShip() is associated to the same world because of the class invariant).
-			setVelocity(0, 0);
-			resetNbOfBounces();
-		}
-	}
-	
-	/**
-	 * Set the ship of this bullet to the given ship.
-	 * 
-	 * @param ship
-	 * 		The new ship for this bullet.
-	 * @post    | new.getShip() == ship
-	 * @throws IllegalMethodCallException
-	 * 			| ( ( ship != null && ! ship.hasAsBullet(this)) ||
-	 * 		   	|	(ship == null && getShip() != null && getShip().hasAsBullet(this))
-	 * @note If this method is invoked with an effective ship and does not throw an exception,
-	 * 			then the world of this bullet must be set to null.
-	 */
-	@Raw @Model
-	void setShip(Ship ship) throws IllegalMethodCallException {
-		if (isTerminated())
-			throw new TerminatedException();
-		if ((ship != null && ! ship.hasAsBullet(this)) ||
-				(ship == null && getShip() != null && getShip().hasAsBullet(this)))
-			throw new IllegalMethodCallException();
-		this.ship = ship;
-	}
-	
-	/**
-	 * A variable registering the ship to which this bullet is associated (contained in or fired by).
-	 */
-	private Ship ship;
+package asteroids.model.representation;
+
+import asteroids.model.exceptions.*;
+import be.kuleuven.cs.som.annotate.*;
+
+/**
+ * A class representing a circular bullet dealing with position, velocity, radius, density, mass and number
+ * of bounces. A bullet can also be loaded on a ship and fired by that ship.
+ * 
+ * @invar The minimal radius of each bullet must be a valid minimal radius for any bullet.
+ *       | isValidMinimalRadius(getMinimalRadius())
+ * @invar Each bullet can have its nbOfBounces as nbOfBounces
+ * 		 | canHaveAsNbOfBounces(getNbOfBounces)
+ * @invar Each bullet can have its maximal number of bounces as maximal number of bounces.
+ *       | canHaveAsMaximalNbOfBounces(this.getMaximalNbOfBounces())
+ * @invar Each bullet must have a proper ship.
+ * 		 | hasProperShip()
+ * @note In this class, when we state 'this bullet is associated to a ship', we mean that
+ * 			the bullet is either loaded in the magazine of the ship or has been fired by the ship.
+ * 			In the former case, the bullet is not associated to a world. In the latter case,
+ * 			it is associated to a world (implemented in the superclass Entity).
+ * 
+ * @author Joris Ceulemans & Pieter Senden
+ * @version 2.0
+ */
+
+public class Bullet extends Entity {
+	/**
+	 * Initialize this new Bullet with given position, velocity, radius and mass.
+	 * 
+	 * @param xComPos
+	 * 			The xComponent of the position of this new bullet.
+	 * @param yComPos
+	 * 			The yComponent of the position of this new bullet.
+	 * @param xComVel
+	 * 			The xComponent of the velocity of this new bullet.
+	 * @param yComVel
+	 * 			The yComponent of the velocity of this new bullet.
+	 * @param radius
+	 * 			The radius of this new bullet.
+	 * @param mass
+	 * 			The mass of this new bullet.
+	 * @effect	| super(xComPos, yComPos, xComVel, yComVel, radius, mass)
+	 */
+	@Raw
+	public Bullet(double xComPos, double yComPos, double xComVel, double yComVel, double radius,
+			double mass) throws IllegalComponentException, IllegalPositionException, IllegalRadiusException {
+		super(xComPos, yComPos, xComVel, yComVel, radius, mass);
+	}
+	
+	/**
+	 * Initialize this new Bullet with given position, velocity and radius.
+	 * 
+	 * @param xComPos
+	 * 			The xComponent of the position of this new bullet.
+	 * @param yComPos
+	 * 			The yComponent of the position of this new bullet.
+	 * @param xComVel
+	 * 			The xComponent of the velocity of this new bullet.
+	 * @param yComVel
+	 * 			The yComponent of the velocity of this new bullet.
+	 * @param radius
+	 * 			The radius of this new bullet.
+	 * @effect	| this(xComPos, yComPos, xComVel, yComVel, radius, 10e20)
+	 */
+	@Raw
+	public Bullet(double xComPos, double yComPos, double xComVel, double yComVel, double radius) throws IllegalComponentException, 
+																				IllegalPositionException, IllegalRadiusException{
+		this(xComPos, yComPos, xComVel, yComVel, radius, 10e20);
+		//The value of the mass appears to be set to 10e=20. However, this value is changed to the only possible mass for a bullet
+		//with a given radius in the constructor of Entity.
+	}
+	
+	/**
+	 * Return a copy of this bullet.
+	 * 
+	 * @return A copy of this bullet.
+	 * 			| @see implementation
+	 * @throws TerminatedException
+	 * 			| this.isTerminated()
+	 */
+	@Override
+	public Bullet copy() throws TerminatedException {
+		if (isTerminated())
+			throw new TerminatedException();
+		return new Bullet(getPosition().getxComponent(), getPosition().getyComponent(), getVelocity().getxComponent(),
+				getVelocity().getyComponent(), getRadius(), getMass());
+	}
+	
+	
+	/**
+	 * Terminate this bullet.
+	 * 
+	 * @effect	| if (!isTerminated() && getShip != null)
+	 * 			| super.terminate()
+	 * @effect	| if (!isTerminated() && getShip != null)
+	 * 			|	then getShip.removeBullet(this)
+	 */
+	@Override
+	public void terminate() {
+		if (!isTerminated()) {
+			if (getShip() != null)
+				getShip().removeBullet(this);
+			super.terminate();
+		}
+	}
+	
+	/** 
+	 * Check whether this bullet can have the given density as its density
+	 * 
+	 * @return True iff the given density is equal to the minimal density
+	 * 			| @see implementation
+	 */
+	@Override @Raw
+	public boolean canHaveAsDensity(double density) {
+		return density == getMinimalDensity();
+	}
+	
+	/**
+	 * Return the minimal density of this bullet.
+	 */
+	@Override @Basic @Immutable @Raw
+	public double getMinimalDensity() {
+		return minimalDensity;
+	}
+	
+	/**
+	 * A variable registering the minimal density for any bullet. Note that a bullet's density cannot change and will always be equal
+	 * 	to the minimal density.
+	 */
+	private final double minimalDensity = 7.8e12;
+	
+	
+	/**
+	 * Check whether this bullet can have the given radius as its radius.
+	 * 
+	 * @param radius
+	 * 			The radius to check.
+	 * @return @see implementation.
+	 */
+	@Override @Raw
+	public boolean canHaveAsRadius(double radius) {
+		return radius >= getMinimalRadius();
+	}
+	
+	/**
+	 * Return the minimal radius of any bullet.
+	 */
+	@Basic @Raw
+	public static double getMinimalRadius() {
+		return minimalRadius;
+	}
+	
+	/**
+	 * Check whether the given minimal radius is a valid minimal radius for any bullet.
+	 *  
+	 * @param  minimalRadius
+	 *         The minimal radius to check.
+	 * @return true iff the given minimal radius is positive and less than or equal to the current minimal radius.
+	 *       | result == (minimalRadius > 0) && (minimalRadius <= getMinimalRadius())
+	 * @note   The reason why only values less than or equal to the current minimal radius are valid, is that according to the class invariant
+	 * 			regarding the radius (in Entity), each bullet's radius must be greater than or equal to the minimal radius. This invariant
+	 * 			could be broken if we allowed the minimal radius to increase.
+	 */
+	public static boolean isValidMinimalRadius(double minimalRadius) {
+		return (minimalRadius > 0) && (minimalRadius <= Bullet.getMinimalRadius());
+	}
+	
+	/**
+	 * Set the minimal radius of any bullet to the given minimal radius.
+	 * 
+	 * @param  minimalRadius
+	 *         The new minimal radius for a bullet.
+	 * @post   The minimal radius of any bullet is equal to the given minimal radius.
+	 *       | Ship.getMinimalRadius() == minimalRadius
+	 * @throws IllegalArgumentException
+	 *         The given minimal radius is not a valid minimal radius for any bullet.
+	 *       | ! isValidMinimalRadius(getMinimalRadius())
+	 */
+	public static void setMinimalRadius(double minimalRadius) throws IllegalArgumentException {
+		if (! isValidMinimalRadius(minimalRadius))
+			throw new IllegalArgumentException();
+		Bullet.minimalRadius = minimalRadius;
+	}
+	
+	/**
+	 * Variable registering the minimal radius for any bullet.
+	 */
+	private static double minimalRadius = 1;
+	
+	
+	/**
+	 * Return the number of bounces of this bullet against a boundary of its world.
+	 * 
+	 * If a bullet is not associated to a world, this value will be equal to zero. Also, if a bullet is loaded on a ship, this value is
+	 * reset to zero.
+	 */
+	@Basic @Raw
+	public int getNbOfBounces() {
+		return nbOfBounces;
+	}
+	
+	/**
+	 * Check whether this bullet can have its number of bounces as number of bounces.
+	 * 
+	 * @param number
+	 * 			The number to check.
+	 * @return @see implementation.
+	 */
+	@Raw
+	public boolean canHaveAsNbOfBounces(int number) {
+		return (0 <= number) && (number <= getMaximalNbOfBounces());
+	}
+	
+	/**
+	 * Set the number of bounces of this bullet to the given number.
+	 * 
+	 * @param number
+	 * 			The new number of bounces for this bullet.
+	 * @post	| new.getNbOfBounces() == number
+	 * @throws TerminatedException
+	 * 			| this.isTerminated()
+	 * @throws IllegalArgumentException
+	 * 			| ! canHaveAsNbOfBounces(number)
+	 */
+	private void setNbOfBounces(int number) throws TerminatedException, IllegalArgumentException {
+		if (isTerminated())
+			throw new TerminatedException();
+		if (!canHaveAsNbOfBounces(number))
+			throw new IllegalArgumentException();
+		nbOfBounces = number;
+	}
+	
+	/**
+	 * Increment the number of bounces of this bullet with one.
+	 * 
+	 * @effect	| setNbOfBouces(getNbOfBounces() + 1)
+	 */
+	@Model
+	private void stepNbOfBounces() throws TerminatedException, IllegalArgumentException {
+		setNbOfBounces(getNbOfBounces() + 1);
+	}
+	
+	/**
+	 * Reset the number of bounces of this bullet.
+	 * 
+	 * @effect	| setNbOfBounces(0)
+	 */
+	private void resetNbOfBounces() throws TerminatedException {
+		setNbOfBounces(0);
+	}
+	
+	/**
+	 * Variable registering the number of times this bullet has collided with the boundary of its world.
+	 */
+	private int nbOfBounces = 0;
+	
+	
+	/**
+	 * Return the maximal number of bounces of this bullet.
+	 * 
+	 * If this bullet has reached its maximal number of bounces and collides with the boundary of its world, this bullet is destroyed.
+	 */
+	@Basic @Raw @Immutable
+	public int getMaximalNbOfBounces() {
+		return this.maximalNbOfBounces;
+	}
+	
+	/**
+	 * Check whether this bullet can have the given maximal number of bounces as its maximal number of bounces.
+	 *  
+	 * @param  maximalNbOfBounces
+	 *         The maximal number of bounces to check.
+	 * @return 
+	 *       | result == (0 <= maximalNbOfBounces)
+	*/
+	@Raw
+	public boolean canHaveAsMaximalNbOfBounces(int maximalNbOfBounces) {
+		return 0 <= maximalNbOfBounces;
+	}
+	
+	/**
+	 * Variable registering the maximal number of bounces of this bullet.
+	 */
+	private final int maximalNbOfBounces = 2;
+	
+	
+	/**
+	 * Make this bullet bounce of the boundary of its world.
+	 * 
+	 * @effect	| if (getNbOfBouces() >= getMaximalNbOfBounces())
+	 * 			|	then terminate()
+	 * @effect	| if (getNbOfBouces() < getMaximalNbOfBounces())
+	 * 			|	then stepNbOfBounces()
+	 * @effect	| if (getNbOfBouces() < getMaximalNbOfBounces() && apparentlyCollidesWithHorizontalBoundary())
+	 * 			|	then setVelocity(getVelocity().getxComponent(), -getVelocity().getyComponent())
+	 * @effect	| if (getNbOfBouces() < getMaximalNbOfBounces() && apparentlyCollidesWithVerticalBoundary())
+	 * 			|	then setVelocity(-getVelocity().getxComponent(), getVelocity().getyComponent())
+	 * @throws	TerminatedException
+	 * 			| isTerminated()
+	 * @throws	IllegalMethodCallException
+	 * 			| getWorld() == null || !apparentlyCollidesWithBoundary()
+	 */
+	@Override
+	public void bounceOfBoundary() throws TerminatedException, IllegalMethodCallException {
+		if (isTerminated())
+			throw new TerminatedException();
+		if (getWorld() == null || !apparentlyCollidesWithBoundary())
+			throw new IllegalMethodCallException();
+		if (getNbOfBounces() >= getMaximalNbOfBounces())
+			terminate();
+		else {
+			stepNbOfBounces();
+			if (apparentlyCollidesWithHorizontalBoundary())
+				setVelocity(getVelocity().getxComponent(), -getVelocity().getyComponent());
+			else if (apparentlyCollidesWithVerticalBoundary())
+				setVelocity(-getVelocity().getxComponent(), getVelocity().getyComponent());
+		}
+	}
+	
+	/**
+	 * Resolve a collision between a bullet and another entity.
+	 * Only collisions between bullets and other bullets or ships are resolved.
+	 * 
+	 * @effect	| if (other instanceof Ship && ((Ship)other).hasFired(this))
+	 * 			|	then ((Ship)other).loadBullet(this)
+	 * @effect	| if ((other instanceof Ship && !((Ship)other).hasFired(this)) || other instanceof Bullet)
+	 * 			|	then this.terminate() && other.terminate()
+	 * @throws	TerminatedException
+	 * 			| this.isTerminated() || other.isTerminated()
+	 * @throws	IllegalMethodCallException
+	 * 			| (getWorld() == null) || (getWorld() != other.getWorld()) || !Entity.apparentlyCollide(this, other)
+	 */
+	@Override
+	public void resolveCollision(Entity other) throws IllegalMethodCallException, TerminatedException {
+		if (isTerminated() || other.isTerminated())
+			throw new TerminatedException();
+		if (getWorld() == null || getWorld() != other.getWorld() || !Entity.apparentlyCollide(this, other))
+			throw new IllegalMethodCallException();
+		if (other instanceof Ship)
+			if (((Ship)other).hasFired(this))
+				((Ship)other).loadBullet(this);
+			else {
+				terminate();
+				other.terminate();
+			}
+		else if (other instanceof Bullet) {
+			terminate();
+			other.terminate();
+		}
+	}
+	
+	/**
+	 * Check whether if a collision between this entity and the given other entity occurs, it must be shown.
+	 * This method does not check if this entity and the other entity collide, only whether the collision must be shown if they do.
+	 * 
+	 * @param other
+	 * 			The other entity.
+	 * @return	| !(other instanceof Ship) || !((Ship)other).hasFired(this)
+	 */
+	@Override
+	public boolean mustShowCollisionWith(Entity other) {
+		if (other instanceof Ship)
+			return !((Ship)other).hasFired(this);
+		return true;
+	}
+	
+	
+	/**
+	 * Determine whether this bullet can be removed from its world.
+	 * 
+	 * @return	| result == (getWorld() != null) && ((getShip() == null) || Entity.apparentlyCollide(this, getShip()))
+	 */
+	@Override
+	public boolean canBeRemovedFromWorld() {
+		if (getWorld() == null)
+			return false;
+		if ((getShip() != null) && !Entity.apparentlyCollide(this, getShip()))
+			return false;
+		return true;
+	}
+	
+	
+	/**
+	 * Return the ship associated to this bullet, i.e. the ship that holds this bullet or fired it.
+	 */
+	@Basic @Raw
+	public Ship getShip() {
+		return this.ship;
+	}
+	
+	/**
+	 * Check whether this bullet can be associated to the given ship.
+	 * 
+	 * @param ship
+	 * 		The ship to check.
+	 * @return 
+	 * 			| result == ((ship == null) || ship.canHaveAsBullet(this))
+	 */
+	@Raw
+	public boolean canHaveAsShip(Ship ship) {
+		return ((ship == null) || ship.canHaveAsBullet(this));
+	}
+	
+	/**
+	 * Check whether this bullet has a proper ship.
+	 * 
+	 * @return 
+	 * 			| if (canHaveAsShip(getShip())
+	 * 			|	if (getShip() == null)
+	 * 			|		then result == true
+	 * 			|	else if (getWorld() == null)
+	 * 			|		then result == getShip().hasLoadedInMagazine(this)
+	 * 			|	else if (getWorld() == getShip().getWorld())
+	 * 			|		then result == getShip().hasFired(this)
+	 * 			| else
+	 * 			|	then result == false
+	 * 
+	 */
+	@Raw
+	public boolean hasProperShip() {
+		if (! canHaveAsShip(getShip()) )
+			return false;
+		else if (getShip() == null)
+			return true;
+		else if (getWorld() == null)
+			// This bullet must be loaded on its ship, because it is associated to a ship but not to a world.
+			return getShip().hasLoadedInMagazine(this);
+		else
+			// This bullet must have been fired by its ship.
+			// At this point we know that canHaveAsShip(getShip()) is true, getShip() != null and getWorld() != null,
+			// so it must hold that (getWorld() == getShip().getWorld()). We therefore do not have to check this equality.
+			return getShip().hasFired(this);
+	}
+	
+	/**
+	 * Set this bullet to fire configuration.
+	 * 
+	 * @post | if (!isTerminated() && getShip() != null && getShip().hasLoadedInMagazine(this))
+	 * 		 | 	then Entity.getDistanceBetweenCentres(new, getShip()) == (1 + 5 * (1 - ACCURACY_FACTOR)) * Entity.getSumOfRadii(this, getShip())
+	 * 		 | 		&& (new.getPosition().getyComponent() - getShip().getPosition().getyComponent() ==
+	 * 		 |			Math.tan(getShip().getOrientation()) * ((new.getPosition().getxComponent() - getShip().getPosition().getxComponent() )
+	 * 		 |		&& (new.getVelocity().getSpeed() == 250 && new.getVelocity().getyComponent() ==
+	 * 		 |			Math.tan(getShip().getOrientation()) * new.getVelocity().getxComponent()
+	 * @note This method must only be invoked in the method fireBullet() of the class Ship
+	 */
+	@Model
+	void setToFireConfiguration() throws IllegalComponentException, IllegalPositionException {
+		if (!isTerminated() && getShip() != null && getShip().hasLoadedInMagazine(this)) {
+			double newDistanceBetweenCentres = (1 + 5 * (1 - ACCURACY_FACTOR)) * Entity.getSumOfRadii(this, getShip());
+			double angle = getShip().getOrientation();
+			setPosition(getShip().getPosition().getxComponent() + newDistanceBetweenCentres * Math.cos(angle),
+					getShip().getPosition().getyComponent() + newDistanceBetweenCentres * Math.sin(angle));
+			setVelocity(250 * Math.cos(angle), 250 * Math.sin(angle));
+		}
+	}
+	
+	/**
+	 * Set this bullet to the load configuration.
+	 * 
+	 * @post | if (!isTerminated() && (getShip() != null) && getShip().hasLoadedInMagazine(this))
+	 * 		 | 	then new.getPosition().equals(getShip().getPosition()) &&
+	 * 		 |			new.getVelocity().equals(new Velocity(0, 0)) && (new.getNbOfBounces() == 0)
+	 * @note This method must only be invoked in the method loadBullet() of the class Ship
+	 */
+	@Model
+	void setToLoadConfiguration() {
+		if (!isTerminated() && (getShip() != null) && getShip().hasLoadedInMagazine(this)) {
+			setPosition(getShip().getPosition());
+			//Cannot throw IllegalComponentException or IllegalPositionException because getShip() is on a legal position (and if this bullet
+			// is associated to a world, getShip() is associated to the same world because of the class invariant).
+			setVelocity(0, 0);
+			resetNbOfBounces();
+		}
+	}
+	
+	/**
+	 * Set the ship of this bullet to the given ship.
+	 * 
+	 * @param ship
+	 * 		The new ship for this bullet.
+	 * @post    | new.getShip() == ship
+	 * @throws IllegalMethodCallException
+	 * 			| ( ( ship != null && ! ship.hasAsBullet(this)) ||
+	 * 		   	|	(ship == null && getShip() != null && getShip().hasAsBullet(this))
+	 * @note If this method is invoked with an effective ship and does not throw an exception,
+	 * 			then the world of this bullet must be set to null.
+	 */
+	@Raw @Model
+	void setShip(Ship ship) throws IllegalMethodCallException {
+		if (isTerminated())
+			throw new TerminatedException();
+		if ((ship != null && ! ship.hasAsBullet(this)) ||
+				(ship == null && getShip() != null && getShip().hasAsBullet(this)))
+			throw new IllegalMethodCallException();
+		this.ship = ship;
+	}
+	
+	/**
+	 * A variable registering the ship to which this bullet is associated (contained in or fired by).
+	 */
+	private Ship ship;
 }